import numpy as np
<<<<<<< HEAD
try:
    from numpy import percentile
except ImportError:
    no_percentile = True



=======
from scipy.stats import scoreatpercentile as sap
>>>>>>> bbab1b44
#from scipy.stats import norm

def _select_sigma(X):
    """
    Returns the smaller of std(X, ddof=1) or normalized IQR(X) over axis 0.

    References
    ----------
    Silverman (1986) p.47
    """
#    normalize = norm.ppf(.75) - norm.ppf(.25)
    normalize = 1.349
#    IQR = np.subtract.reduce(percentile(X, [75,25],
#                             axis=axis), axis=axis)/normalize
    IQR = (sap(X, 75) - sap(X, 25))/normalize
    return np.minimum(np.std(X, axis=0, ddof=1), IQR)


## Univariate Rule of Thumb Bandwidths ##
def bw_scott(x):
    """
    Scott's Rule of Thumb

    Parameter
    ---------
    x : array-like
        Array for which to get the bandwidth

    Returns
    -------
    bw : float
        The estimate of the bandwidth

    Notes
    -----
    Returns 1.059 * A * n ** (-1/5.)

    A = min(std(x, ddof=1), IQR/1.349)
    IQR = np.subtract.reduce(np.percentile(x, [75,25]))

    References
    ---------- ::

    Scott, D.W. (1992) `Multivariate Density Estimation: Theory, Practice, and
        Visualization.`
    """
    A = _select_sigma(x)
    n = len(x)
    return 1.059 * A * n ** -.2

def bw_silverman(x):
    """f
    Silverman's Rule of Thumb

    Parameter
    ---------
    x : array-like
        Array for which to get the bandwidth

    Returns
    -------
    bw : float
        The estimate of the bandwidth

    Notes
    -----
    Returns .9 * A * n ** (-1/5.)

    A = min(std(x, ddof=1), IQR/1.349)
    IQR = np.subtract.reduce(np.percentile(x, [75,25]))

    References
    ---------- ::

    Silverman, B.W. (1986) `Density Estimation.`
    """
    A = _select_sigma(x)
    n = len(x)
    return .9 * A * n ** -.2

## Plug-In Methods ##

## Least Squares Cross-Validation ##

## Helper Functions ##

bandwidth_funcs = dict(scott=bw_scott,silverman=bw_silverman)

def select_bandwidth(X, bw, kernel):
    """
    Selects bandwidth
    """
    bw = bw.lower()
    if bw not in ["scott","silverman"]:
        raise ValueError("Bandwidth %s not understood" % bw)
#TODO: uncomment checks when we have non-rule of thumb bandwidths for diff. kernels
#    if kernel == "gauss":
    return bandwidth_funcs[bw](X)
#    else:
#        raise ValueError("Only Gaussian Kernels are currently supported")
<|MERGE_RESOLUTION|>--- conflicted
+++ resolved
@@ -1,15 +1,6 @@
 import numpy as np
-<<<<<<< HEAD
-try:
-    from numpy import percentile
-except ImportError:
-    no_percentile = True
+from scipy.stats import scoreatpercentile as sap
 
-
-
-=======
-from scipy.stats import scoreatpercentile as sap
->>>>>>> bbab1b44
 #from scipy.stats import norm
 
 def _select_sigma(X):
